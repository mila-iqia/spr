import torch
import numpy as np
import torch.nn.functional as F
import torch.distributions
import gym
import torch.multiprocessing as mp
import time
import traceback
import sys
import wandb

MAXIMUM_FLOAT_VALUE = torch.finfo().max / 10
MINIMUM_FLOAT_VALUE = torch.finfo().min / 10


class VectorizedMCTS:
    def __init__(self, args, n_actions, n_runs, n_sims, network, eval=False):
        self.num_actions = n_actions
        self.n_runs = n_runs
        self.network = network
        self.args = args
        self.pb_c_base = 19652
        self.pb_c_init = args.c1
        self.root_exploration_fraction = 0.25
        self.root_dirichlet_alpha = 0.25
        self.visit_temp = args.visit_temp
        self.device = args.device
<<<<<<< HEAD
        self.n_runs = n_runs
        self.n_sims = n_sims
=======
        self.n_runs, self.n_sims = n_runs, args.num_simulations
        if eval:
            self.n_sims = 25
>>>>>>> d262e0a3
        self.id_null = self.n_sims + 1
        self.warmup_sims = min(self.n_sims // 3 + 1, n_actions)

        # Initialize search tensors on the current device.
        # These are overwritten rather than reinitalized.
        # Store tensors to have [N_RUNS, N_SIMS] leading dimensions.
        self.q = torch.zeros((n_runs, self.n_sims + 2, self.num_actions), device=self.device)
        self.prior = torch.zeros((n_runs, self.n_sims + 2, self.num_actions), device=self.device)
        self.visit_count = torch.zeros((n_runs, self.n_sims + 2, self.num_actions), device=self.device)
        self.reward = torch.zeros((n_runs, self.n_sims + 2, self.num_actions), device=self.device)
        self.hidden_state = torch.zeros((n_runs, self.n_sims + 2, args.hidden_size, 6, 6), device=self.device)
        self.min_q, self.max_q = torch.zeros((n_runs,), device=self.device).fill_(MAXIMUM_FLOAT_VALUE), \
                                 torch.zeros((n_runs,), device=self.device).fill_(MINIMUM_FLOAT_VALUE)
        self.init_min_q, self.init_max_q = torch.zeros((n_runs,), device=self.device).fill_(MAXIMUM_FLOAT_VALUE), \
                                           torch.zeros((n_runs,), device=self.device).fill_(MINIMUM_FLOAT_VALUE)
        self.search_depths = torch.zeros(self.n_runs, 1, dtype=torch.int64, device=self.device)
        self.dummy_ones = torch.ones_like(self.visit_count, device=self.device)
        self.dummy_zeros = torch.zeros_like(self.visit_count, device=self.device)

        # Initialize pointers defining the tree structure.
        self.id_children = torch.zeros((n_runs, self.n_sims + 2, self.num_actions),
                                       dtype=torch.int64, device=self.device)
        self.id_parent = torch.zeros((n_runs, self.n_sims + 2),
                                     dtype=torch.int64, device=self.device)

        # Pointers used during the search.
        self.id_current = torch.zeros((self.n_runs, 1), dtype=torch.int64, device=self.device)
        self.id_final = torch.zeros(self.n_runs, 1, dtype=torch.int64, device=self.device)

        # Tensors defining the actions taken during the search.
        self.actions_final = torch.zeros(self.n_runs, 1, dtype=torch.int64, device=self.device)
        self.search_actions = torch.zeros((n_runs, self.n_sims + 2),
                                          dtype=torch.int64, device=self.device)

        # A helper tensor used in indexing.
        self.batch_range = torch.arange(self.n_runs, device=self.device)

    def value_score(self, sim_id):
        """r(s,a) + gamma * normalized_q(s,a)."""
        valid_indices = torch.where(self.visit_count > 0., self.dummy_ones, self.dummy_zeros)
        if sim_id <= self.warmup_sims:
            return -self.visit_count
        values = self.q - valid_indices * self.min_q[:, None, None]
        values /= (self.max_q - self.min_q)[:, None, None]
        values = valid_indices * (self.reward + self.args.discount * values)
        return values

    def reset_tensors(self):
        """Reset all relevant tensors."""
        self.id_children.fill_(self.id_null)
        self.id_parent.fill_(self.id_null)
        self.visit_count.fill_(0)
        self.q.fill_(0)
        self.search_actions.fill_(0)
        self.min_q.fill_(MAXIMUM_FLOAT_VALUE)
        self.max_q.fill_(MINIMUM_FLOAT_VALUE)

    @torch.no_grad()
    def run(self, obs):
        self.reset_tensors()
        obs = obs.to(self.device).float() / 255.

        hidden_state, reward, policy_logits, initial_value = self.network.initial_inference(obs)
        self.hidden_state[:, 0, :] = hidden_state
        self.prior[:, 0] = F.softmax(policy_logits, dim=-1)
        self.add_exploration_noise()

        for sim_id in range(1, self.n_sims+1):
            # Pre-compute action to select at each node in case it is visited in this sim
            actions = self.ucb_select_child(sim_id)
            self.id_current.fill_(0)
            self.search_depths.fill_(0)

            # Because the tree has exactly sim_id nodes, we are guaranteed
            # to take at most sim_id transitions (including expansion).
            for depth in range(sim_id):
                # Select the tensor of children of the current node
                current_children = self.id_children.gather(1, self.id_current.unsqueeze(-1).expand(-1, -1, self.num_actions))

                # Select the children corresponding to the current actions
                current_actions = actions.gather(1, self.id_current.clamp_max(sim_id-1))
                id_next = current_children.squeeze().gather(-1, current_actions)
                self.search_actions[:, depth] = current_actions.squeeze()

                # Create a mask for live runs that will be true on the
                # exact step that a run terminates
                # A run terminates when its next state is unexpanded (null)
                # However, terminated runs also have this condition, so we
                # check that the current state is not yet null.
                done_mask = (id_next == self.id_null)
                live_mask = (self.id_current != self.id_null)
                final_mask = live_mask * done_mask

                # Note the final node id and action of terminated runs
                # to use in expansion.
                self.id_final[final_mask] = self.id_current[final_mask]
                self.actions_final[final_mask] = current_actions[final_mask]

                # If not done, increment search depths by one.
                self.search_depths[~done_mask] += 1

                self.id_current = id_next

                if torch.all(done_mask):
                    break

            input_state = self.hidden_state.gather(1, self.id_final[:, :, None, None, None].expand(-1, -1, 256, 6, 6)).squeeze()
            hidden_state, reward, policy_logits, value = self.network.inference(
               input_state, self.actions_final)

            # The new node is stored at entry sim_id
            self.hidden_state[:, sim_id, :] = hidden_state
            self.reward[self.batch_range, sim_id, self.actions_final.squeeze()] = reward
            self.prior[:, sim_id] = F.softmax(policy_logits, dim=-1)

            # Store the pointers from parent to new node and back.
            self.id_children[self.batch_range, self.id_final.squeeze(), self.actions_final.squeeze()] = sim_id
            self.id_parent[:, sim_id] = self.id_final.squeeze()

            # The backup starts from the new node
            self.id_final.fill_(sim_id)
            self.backup(self.id_final, sim_id, value)

        # Get action, policy and value from the root after the search has finished
        action, policy = self.select_action()
        if self.args.no_search_value_targets:
            value = initial_value
        else:
            value = torch.sum(self.visit_count[:, 0] * self.q[:, 0], dim=-1)/torch.sum(self.visit_count[:, 0], dim=-1)

        if self.args.no_search_value_targets:
            value = initial_value
        return action, policy, value

    def add_exploration_noise(self):
        concentrations = torch.tensor([self.root_dirichlet_alpha] * self.num_actions, device=self.device)
        noise = torch.distributions.dirichlet.Dirichlet(concentrations).sample((self.n_runs,))
        frac = self.root_exploration_fraction
        self.prior[:, 0, :] = (self.prior[:, 0, :] * (1-frac)) + (noise * frac)

    def backup(self, id_final, depth, value_final):
        returns = value_final
        id_current = id_final

        # Same number of steps as when we expanded
        for d in range(depth, 0, -1):

            # Determine the parent of the current node
            parent_id = self.id_parent.gather(1, id_current)
            actions = self.search_actions.gather(1, self.search_depths)

            # A backup has terminated if the parent id is null
            not_done_mask = (parent_id != self.id_null).float()

            # Get the rewards observed when transitioning to the current node
            reward = self.reward[self.batch_range, parent_id.squeeze(), actions.squeeze()]
            # Calculate the return as observed by the new parent.
            returns = returns*self.args.discount + reward


            # Update q and count at the parent for the actions taken then
            self.visit_count[self.batch_range, parent_id.squeeze(), actions.squeeze()] += not_done_mask.squeeze()
            values = ((self.q[self.batch_range, parent_id.squeeze(), actions.squeeze()] *
                     self.visit_count[self.batch_range, parent_id.squeeze(), actions.squeeze()]) + returns) \
                     / (self.visit_count[self.batch_range, parent_id.squeeze(), actions.squeeze()] + 1)
            values *= not_done_mask.squeeze()
            self.q[self.batch_range, parent_id.squeeze(), actions.squeeze()] = values
            values = values.squeeze()

            mins = torch.where(not_done_mask.squeeze() > 0, values, self.init_min_q)
            maxes = torch.where(not_done_mask.squeeze() > 0, values, self.init_max_q)
            self.min_q = torch.min(self.min_q, mins)
            self.max_q = torch.max(self.max_q, maxes)

            # Decrement the depth counter used for actions
            self.search_depths -= not_done_mask.long()
            # Ensure that it is nonnegative to not crash in gathering.
            self.search_depths.clamp_min_(0)

            id_current = parent_id

            if torch.all(parent_id == self.id_null):
                break

    def ucb_select_child(self, depth):
        # We have one extra visit of only the parent node that must be added
        # to the sum.  Otherwise, all values will be 0.
        total_visits = torch.sum(self.visit_count[:, :depth], -1, keepdim=True) + 1
        pb_c = self.pb_c_init * (torch.sqrt(total_visits) / (1 + self.visit_count[:, :depth])) * self.prior[:, :depth]
        value_score = self.value_score(depth)
        return torch.argmax(pb_c + value_score[:, :depth], dim=-1)

    def select_action(self):
        t = self.visit_temp
        policy = torch.distributions.Categorical(probs=self.visit_count[:, 0])
        action = torch.distributions.Categorical(probs=self.visit_count[:, 0]**(1/t)).sample()
        return action, policy

    def visit_softmax_temperature(self, training_steps=0):
        # TODO: Change the temperature schedule
        return self.args.visit_temp

    def evaluate(self, env_step):
        env = gym.vector.make('atari-v0', num_envs=self.n_runs, asynchronous=False, args=self.args)
        for e in env.envs:
            e.eval()
        T_rewards = []
        dones, reward_sums, envs_done = [False] * self.n_runs, np.array([0.] * self.n_runs), 0

        obs = env.reset()
        obs = torch.from_numpy(obs)
        while envs_done < self.n_runs:
            actions, policy, value = self.run(obs)
            next_obs, reward, done, _ = env.step(actions.cpu().numpy())
            reward_sums += np.array(reward)
            for i, d in enumerate(done):
                if done[i] and not dones[i]:
                    T_rewards.append(reward_sums[i])
                    dones[i] = True
                    envs_done += 1
            obs.copy_(torch.from_numpy(next_obs))
        env.close()

        avg_reward = sum(T_rewards) / len(T_rewards)
        return avg_reward


class AsyncEval:
    def __init__(self, eval_mcts):
        ctx = mp.get_context('spawn')
        self.error_queue = ctx.Queue()
        self.send_queue = ctx.Queue()
        self.receive_queue = ctx.Queue()
        process = ctx.Process(target=eval_wrapper,
                              name='EvalWorker',
                              args=((
                                  eval_mcts,
                                  'EvalWorker',
                                  self.send_queue,
                                  self.receive_queue,
                                  self.error_queue,
                                  )))
        process.start()

    def get_eval_results(self):
        try:
            result, success = self.receive_queue.get_nowait()
            return result
        except:
            return None


def eval_wrapper(eval_mcts, name, send_queue, recieve_queue, error_queue):
    try:
        while True:
            command, env_step = send_queue.get()
            if command == 'evaluate':
                avg_reward = eval_mcts.evaluate(env_step)
                recieve_queue.put(((env_step, avg_reward), True))
            else:
                time.sleep(10.)
    except (KeyboardInterrupt, Exception):
        error_queue.put((name,) + sys.exc_info())
        traceback.print_exc()
        recieve_queue.put((None, False))
    finally:
        return<|MERGE_RESOLUTION|>--- conflicted
+++ resolved
@@ -25,14 +25,8 @@
         self.root_dirichlet_alpha = 0.25
         self.visit_temp = args.visit_temp
         self.device = args.device
-<<<<<<< HEAD
         self.n_runs = n_runs
         self.n_sims = n_sims
-=======
-        self.n_runs, self.n_sims = n_runs, args.num_simulations
-        if eval:
-            self.n_sims = 25
->>>>>>> d262e0a3
         self.id_null = self.n_sims + 1
         self.warmup_sims = min(self.n_sims // 3 + 1, n_actions)
 
