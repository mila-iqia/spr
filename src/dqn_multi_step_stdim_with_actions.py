--- conflicted
+++ resolved
@@ -486,8 +486,7 @@
     def do_one_epoch(self, memory,
                      plots=False,
                      iterations=-1,
-                     log=False,
-                     early_stopping=True):
+                     log=False):
         mode = "train" if self.encoder.training else "val"
 
         if mode == "train":
@@ -522,16 +521,9 @@
             iter_loss += loss.mean().item()
             if mode == "train":
                 memory.update_priorities(idxs, loss.detach().cpu().numpy())
-<<<<<<< HEAD
-        if mode == "val" and early_stopping:
+        if mode == "val":
             self.early_stopper(-trackers["epoch_loss"] / trackers["iterations"],
                                self)
-=======
-        if mode == "val":
-            self.early_stopper(-self.epoch_loss / (self.iterations + 1), self)
-
-        self.iterations += iterations
->>>>>>> 3ccc860f
         if log:
             self.log_results(mode, plots)
 
