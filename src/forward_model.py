import torch
import torch.nn as nn
import numpy as np
import wandb
from torch.utils.data import RandomSampler, BatchSampler
import torch.nn.functional as F

from src.episodes import get_framestacked_transition


class ForwardModel:
    def __init__(self, args, encoder, num_actions):
        self.args = args
        self.device = args.device
        self.encoder = encoder
        self.num_actions = num_actions
        hidden_size = args.forward_hidden_size
        self.hidden = nn.Linear(args.feature_size * 4 * num_actions, hidden_size).to(self.device)
        self.sd_predictor = nn.Linear(hidden_size, args.feature_size).to(self.device)
        self.reward_predictor = nn.Linear(hidden_size, 3).to(self.device)
        self.optimizer = torch.optim.Adam(list(self.hidden.parameters()) +
                                          list(self.sd_predictor.parameters()) +
                                          list(self.reward_predictor.parameters()))

    def generate_reward_class_weights(self, transitions):
        counts = [0, 0, 0]  # counts for reward=-1,0,1
        for trans in transitions:
            counts[trans.reward + 1] += 1

        weights = [0., 0., 0.]
        for i in range(3):
            if counts[i] != 0:
                weights[i] = sum(counts) / counts[i]
        return torch.tensor(weights, device=self.device)

    def generate_batch(self, transitions):
        total_steps = len(transitions)
        print('Total Steps: {}'.format(total_steps))
        for idx in range(total_steps // self.args.batch_size):
            indices = np.random.randint(0, total_steps-1, size=self.args.batch_size)
            s_t, x_t_next, a_t, r_t = [], [], [], []
            for t in indices:
                # Get one sample from this episode
                while transitions[t].nonterminal is False:
                    t = np.random.randint(0, total_steps-1)
                # s_t = Framestacked state at timestep t
                framestacked_transition = get_framestacked_transition(t, transitions)
                s_t.append(torch.stack([trans.state for trans in framestacked_transition]))
                x_t_next.append(transitions[t + 1].state)
                a_t.append(framestacked_transition[-1].action)
                r_t.append(framestacked_transition[-1].reward)

            yield torch.stack(s_t).float().to(self.device) / 255., torch.stack(x_t_next).float().to(self.device) / 255., \
                  F.one_hot(torch.tensor(a_t), num_classes=self.num_actions).float().to(self.device), \
                  (torch.tensor(r_t) + 1).to(self.device)

    def do_one_epoch(self, epoch, episodes, log=True):
        data_generator = self.generate_batch(episodes)
        epoch_loss, epoch_sd_loss, epoch_reward_loss, steps = 0., 0., 0., 0,
        rew_acc = 0.
        pos_rew_tp, pos_rew_tn, pos_rew_fp, pos_rew_fn = 0, 0, 0, 0
        zero_rew_tp, zero_rew_tn, zero_rew_fp, zero_rew_fn = 0, 0, 0, 0
        for s_t, x_t_next, a_t, r_t in data_generator:
            s_t = s_t.view(self.args.batch_size * 4, 1, s_t.shape[-2], s_t.shape[-1])
            with torch.no_grad():
                f_t, f_t_next = self.encoder(s_t), self.encoder(x_t_next)
                f_t = f_t.view(self.args.batch_size, 4, -1)
            f_t_last = f_t[:, -1, :]
            f_t = f_t.view(self.args.batch_size, -1)
            hiddens = F.relu(self.hidden(torch.bmm(f_t.unsqueeze(2), a_t.unsqueeze(1)).view(self.args.batch_size, -1)))
            sd_predictions = self.sd_predictor(hiddens)
            reward_predictions = F.log_softmax(self.reward_predictor(hiddens), dim=-1)
            # predict |s_{t+1} - s_t| instead of s_{t+1} directly
            sd_loss = F.mse_loss(sd_predictions, f_t_next - f_t_last)
            reward_loss = F.nll_loss(reward_predictions, r_t, weight=self.class_weights)

            loss = self.args.sd_loss_coeff * sd_loss + reward_loss
            self.optimizer.zero_grad()
            loss.backward()
            self.optimizer.step()

            epoch_sd_loss += self.args.sd_loss_coeff * sd_loss.detach().item()
            epoch_reward_loss += reward_loss.detach().item()
            epoch_loss += loss.detach().item()
            steps += 1

            reward_predictions = reward_predictions.argmax(axis=-1)
            rew_acc += (reward_predictions == r_t).float().mean()
            pos_rew_tp += ((reward_predictions == 2)*(r_t == 2)).float().sum()
            pos_rew_fp += ((reward_predictions == 2)*(r_t != 2)).float().sum()
            pos_rew_tn += ((reward_predictions != 2)*(r_t != 2)).float().sum()
            pos_rew_fn += ((reward_predictions != 2)*(r_t == 2)).float().sum()

            zero_rew_tp += ((reward_predictions == 1)*(r_t == 1)).float().sum()
            zero_rew_fp += ((reward_predictions == 1)*(r_t != 1)).float().sum()
            zero_rew_tn += ((reward_predictions != 1)*(r_t != 1)).float().sum()
            zero_rew_fn += ((reward_predictions != 1)*(r_t == 1)).float().sum()

        pos_recall = pos_rew_tp/(pos_rew_fn + pos_rew_tp)
        pos_precision = pos_rew_tp/(pos_rew_tp + pos_rew_fp)

        zero_recall = zero_rew_tp/(zero_rew_fn + zero_rew_tp)
        zero_precision = zero_rew_tp/(zero_rew_tp + zero_rew_fp)

        self.log_metrics(epoch,
                         epoch_loss / steps,
                         epoch_sd_loss / steps,
                         epoch_reward_loss / steps,
                         rew_acc / steps,
                         pos_recall,
                         pos_precision,
                         zero_recall,
                         zero_precision,
                         log)

    def train(self, real_transitions, log_last_only=False):
        self.class_weights = self.generate_reward_class_weights(real_transitions)
        for e in range(self.args.epochs):
            log = e == self.args.epochs - 1 or log_last_only
            self.do_one_epoch(e, real_transitions, log)

    def predict(self, z, a):
        N = z.size(0)
        hidden = F.relu(self.hidden(
            torch.bmm(z.unsqueeze(2), a.unsqueeze(1)).view(N, -1)))  # outer-product / bilinear integration, then flatten
        z_last = z.view(N, 4, -1)[:, -1, :]  # choose the last latent vector from z
        return z_last + self.sd_predictor(hidden), self.reward_predictor(hidden).argmax(-1) - 1

    def log_metrics(self,
                    epoch_idx,
                    epoch_loss,
                    sd_loss,
                    reward_loss,
                    rew_acc,
                    pos_recall,
                    pos_prec,
                    zero_recall,
                    zero_prec,
                    log):
        print("Epoch: {}, Epoch Loss: {}, SD Loss: {}, Reward Loss: {}, Reward Accuracy: {}".
              format(epoch_idx, epoch_loss, sd_loss, reward_loss, rew_acc))
        print("Pos. Rew. Recall: {:.3f}, Pos. Rew. Prec.: {:.3f}, Zero Rew. Recall: {:.3f}, Zero Rew. Prec.: {:.3f}".format(pos_recall,
                                                                                                                            pos_prec,
                                                                                                                            zero_recall,
                                                                                                                            zero_prec))
<<<<<<< HEAD
        if log:
            wandb.log({'Dynamics loss': epoch_loss,
                       'SD Loss': sd_loss,
                       'Reward Loss': reward_loss,
                       "Reward Accuracy": rew_acc,
                       "Pos. Reward Recall": pos_recall,
                       "Zero Reward Recall": zero_recall,
                       "Pos. Reward Precision": pos_prec,
                       "Zero Reward Precision": zero_prec},
                       step=epoch_idx)
=======
        wandb.log({'Dynamics loss': epoch_loss,
                   'SD Loss': sd_loss,
                   'Reward Loss': reward_loss,
                   "Reward Accuracy": rew_acc,
                   "Pos. Reward Recall": pos_recall,
                   "Zero Reward Recall": zero_recall,
                   "Pos. Reward Precision": pos_prec,
                   "Zero Reward Precision": zero_prec})
>>>>>>> b99988e7
<|MERGE_RESOLUTION|>--- conflicted
+++ resolved
@@ -142,8 +142,7 @@
         print("Pos. Rew. Recall: {:.3f}, Pos. Rew. Prec.: {:.3f}, Zero Rew. Recall: {:.3f}, Zero Rew. Prec.: {:.3f}".format(pos_recall,
                                                                                                                             pos_prec,
                                                                                                                             zero_recall,
-                                                                                                                            zero_prec))
-<<<<<<< HEAD
+                               
         if log:
             wandb.log({'Dynamics loss': epoch_loss,
                        'SD Loss': sd_loss,
@@ -153,14 +152,4 @@
                        "Zero Reward Recall": zero_recall,
                        "Pos. Reward Precision": pos_prec,
                        "Zero Reward Precision": zero_prec},
-                       step=epoch_idx)
-=======
-        wandb.log({'Dynamics loss': epoch_loss,
-                   'SD Loss': sd_loss,
-                   'Reward Loss': reward_loss,
-                   "Reward Accuracy": rew_acc,
-                   "Pos. Reward Recall": pos_recall,
-                   "Zero Reward Recall": zero_recall,
-                   "Pos. Reward Precision": pos_prec,
-                   "Zero Reward Precision": zero_prec})
->>>>>>> b99988e7
+                       step=epoch_idx)