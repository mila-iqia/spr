--- conflicted
+++ resolved
@@ -110,13 +110,8 @@
     parser.add_argument('--check-val-every', type=int, default=100,
                         help='How often to update the validation set.')
     parser.add_argument("--model-updates-per-step", type=int, default=20)
-<<<<<<< HEAD
-    parser.add_argument("--train-planning-horizon", type=int, default=0)
-    parser.add_argument("--test-planning-horizon", type=int, default=0)
-=======
     parser.add_argument("--planning-horizon", type=int, default=0)
     parser.add_argument("--test-planning-horizon", type=int, default=20)
->>>>>>> e0f4e701
     parser.add_argument("--planning-shots", type=int, default=100)
     parser.add_argument("--patience", type=int, default=100)
     parser.add_argument("--end-with-relu", action='store_true', default=False)
