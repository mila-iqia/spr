import argparse
from datetime import datetime

import atari_py
import torch
import numpy as np
import wandb
import matplotlib.pyplot as plt
import io
from PIL import Image
import dill


def get_args():
    parser = argparse.ArgumentParser()
    parser.add_argument('--total-env-steps', type=int, default=1000000,
                        help='Total number to env steps to train (default: 100000)')
    parser.add_argument('--num-envs', type=int, default=64, help='Number of parallel envs to run')
    parser.add_argument('--num-trainers', type=int, default=1, help='Number of training workers')
    parser.add_argument('--num-reanalyze-envs', type=int, default=64, help='Number of parallel envs to run')
    parser.add_argument('--num-workers', type=int, default=1, help='Number of parallel envs to run')
    parser.add_argument('--num-reanalyze-workers', type=int, default=1, help='Number of parallel envs to run')
    parser.add_argument('--sync-envs', action='store_true')
    parser.add_argument('--debug-reanalyze', action='store_true')
    parser.add_argument('--fp16', action='store_true')
    parser.add_argument('--buffer-size', type=int, default=500000)
    parser.add_argument('--target-update-interval', type=int, default=10,
                        help="Number of gradient steps for each update to the "
                             "target network.  <=0 to disable target network.")
    parser.add_argument('--epoch-steps', type=int, default=50,
                        help="Number of gradient steps between loggings.")
    parser.add_argument('--replay-ratio-upper', type=float, default=-1.,
                        help="Upper bound of async replay ratio.  -1 disables.")
    parser.add_argument('--replay-ratio-lower', type=float, default=-1.,
                        help="Lower bound of async replay ratio.  -1 disables.")
    parser.add_argument('--seed', type=int, default=42,
                        help='Random seed to use')
    parser.add_argument('--game', type=str, default='space_invaders', choices=atari_py.list_games(), help='ATARI game')
    parser.add_argument('--framestack', type=int, default=4, metavar='T',
                        help='Number of consecutive frames stacked to form an observation')
    parser.add_argument('--grayscale', action='store_true')
    parser.add_argument('--max-episode-length', type=int, default=int(108e3), metavar='LENGTH',
                        help='Max episode length in game frames (0 to disable)')
    parser.add_argument('--discount', type=float, default=0.99)
    parser.add_argument('--evaluation-episodes', type=int, default=2,
                        help='Number of episodes to average over when evaluating')

    # MCTS arguments
    parser.add_argument('--num-simulations', type=int, default=10)
    parser.add_argument('--c1', type=float, default=1.25, help='UCB c1 constant')
    parser.add_argument('--visit-temp', type=float, default=1.0, help='Visit counts softmax temperature for sampling actions')

    # PiZero arguments
    parser.add_argument('--training-interval', type=int, default=64,
                        help='Perform training after every {training-interval} env steps ')
<<<<<<< HEAD
    parser.add_argument('--batch-size', type=int, default=128, help='Batch size to use during training')
    parser.add_argument('--learning-rate', type=float, default=0.05, metavar='η', help='Learning rate')
=======
    parser.add_argument('--batch-size-per-worker', type=int, default=128, help='Batch size per GPU to use during training')
    parser.add_argument('--learning-rate', type=float, default=0.001, metavar='η', help='Learning rate')
>>>>>>> 2deb71d0
    parser.add_argument('--optim', type=str, default='sgd', choices=["adam", "sgd"], help='Optimizer')
    parser.add_argument('--lr-decay-steps', type=float, default=350.e3, help='Learning rate decay time constant')
    parser.add_argument('--lr-decay', type=float, default=0.1, help='Learning rate decay scale')
    parser.add_argument('--momentum', type=float, default=0.9, help='SGD momentum')
    parser.add_argument('--adam-eps', type=float, default=1e-5, help='Adam epsilon')
    parser.add_argument('--weight-decay', type=float, default=1e-3, help='Weight decay regularization constant')
    parser.add_argument('--hidden-size', type=int, default=256, help='Hidden size of various MLPs')
    parser.add_argument('--dynamics-blocks', type=int, default=16, help='# of resblocks in dynamics model')
    parser.add_argument('--multistep', type=int, default=1, help='n-step for bootstrapping value targets')
    parser.add_argument('--priority-exponent', type=float, default=1., metavar='ω',
                        help='Prioritised experience replay exponent (originally denoted α)')
    parser.add_argument('--priority-weight', type=float, default=1., metavar='β',
                        help='Initial prioritised experience replay importance sampling weight')
    parser.add_argument('--jumps', type=int, default=5, help='')
    parser.add_argument('--value-loss-weight', type=float, default=0.1)
    parser.add_argument('--policy-loss-weight', type=float, default=1.)
    parser.add_argument('--reward-loss-weight', type=float, default=1.)
    parser.add_argument('--contrastive-loss-weight', type=float, default=1.)
    parser.add_argument('--init-value-scale', type=float, default=1.)
    parser.add_argument('--film', action='store_true')
    parser.add_argument('--profile', action='store_true')
    parser.add_argument('--no-nce', action='store_true')
    parser.add_argument('--reanalyze', action='store_true')
    parser.add_argument('--use-all-targets', action='store_true')
    parser.add_argument('--no-search-value-targets', action='store_true')
    parser.add_argument('--evaluation-interval', type=int, default=100000,
                        help='Evaluate after every {evaluation-interval} env steps')
    parser.add_argument('--log-interval', type=int, default=3200,
                        help='Evaluate after every {evaluation-interval} env steps')

    parser.add_argument('--wandb-proj', type=str, default='pizero')
    parser.add_argument('--name', type=str, default='')
    parser.add_argument('--savedir', type=str, default='')

    args = parser.parse_args()
    args.max_episode_length = int(108e3)
    args.batch_size = args.batch_size_per_worker*args.num_trainers
    return args


def set_seeds(seed):
    torch.manual_seed(seed)
    torch.cuda.manual_seed_all(seed)
    np.random.seed(seed)

    if torch.cuda.is_available():
        torch.backends.cudnn.benchmark = False
        torch.backends.cudnn.deterministic = True


def calculate_accuracy(preds, y):
    preds = preds >= 0.5
    labels = y >= 0.5
    acc = preds.eq(labels).sum().float() / labels.numel()
    return acc


# Thanks Bjarten! (https://github.com/Bjarten/early-stopping-pytorch)
class EarlyStopping(object):
    """Early stops the training if validation loss doesn't improve after a given patience."""

    def __init__(self, patience=7, verbose=False, wandb=None, name=""):
        """
        Args:
            patience (int): How long to wait after last time validation loss improved.
                            Default: 7
            verbose (bool): If True, prints a message for each validation loss improvement.
                            Default: False
        """
        self.patience = patience
        self.verbose = verbose
        self.counter = 0
        self.best_score = None
        self.early_stop = False
        self.val_acc_max = 0.
        self.name = name
        self.wandb = wandb

    def __call__(self, val_acc, model):

        score = val_acc

        if self.best_score is None:
            self.best_score = score
            self.save_checkpoint(val_acc, model)
        elif score <= self.best_score:
            self.counter += 1
            print(f'EarlyStopping for {self.name} counter: {self.counter} out of {self.patience}')
            if self.counter >= self.patience:
                self.early_stop = True
                print(f'{self.name} has stopped')

        else:
            self.best_score = score
            self.save_checkpoint(val_acc, model)
            self.counter = 0

    def load_checkpoint(self, model):
        save_dir = self.wandb.run.dir
        model.load_state_dict(torch.load(save_dir + "/" + self.name + ".pt"))

    def save_checkpoint(self, val_acc, model):
        '''Saves model when validation loss decrease.'''
        if self.verbose:
            print(
                f'Validation accuracy increased for {self.name}  ({self.val_acc_max:.6f} --> {val_acc:.6f}).  Saving model ...')

        save_dir = self.wandb.run.dir
        torch.save(model.state_dict(), save_dir + "/" + self.name + ".pt")
        self.val_acc_max = val_acc


# Simple ISO 8601 timestamped logger
def log(steps, avg_reward):
    s = 'T = ' + str(steps) + ' | Avg. reward: ' + str(avg_reward)
    print('[' + str(datetime.now().strftime('%Y-%m-%dT%H:%M:%S')) + '] ' + s)
    wandb.log({'avg_reward': avg_reward, 'total_steps': steps})


def set_learning_rate(optimizer, lr):
    """Sets the learning rate to the initial LR decayed by 10 every 30 epochs"""
    for param_group in optimizer.param_groups:
        param_group['lr'] = lr


def fig2data(fig):
    """
    Borrowed from http://www.icare.univ-lille1.fr/tutorials/convert_a_matplotlib_figure
    @brief Convert a Matplotlib figure to a 4D numpy array with RGBA channels and return it
    @param fig a matplotlib figure
    @return a numpy 3D array of RGBA values
    """
    # draw the renderer
    fig.canvas.draw()

    # Get the RGBA buffer from the figure
    w, h = fig.canvas.get_width_height()
    buf = np.fromstring(fig.canvas.tostring_argb(), dtype=np.uint8)
    buf.shape = (w, h, 4)

    # canvas.tostring_argb give pixmap in ARGB mode. Roll the ALPHA channel to have it in RGBA mode
    buf = np.roll(buf, 3, axis=2)
    return buf

def save_to_pil():
    buf = io.BytesIO()
    plt.savefig(buf, format='png')
    buf.seek(0)
    im = Image.open(buf)
    im.load()
    return im

class DillWrapper(object):
    def __init__(self, x):
        self.x = x

    def __getstate__(self):
        import dill
        return dill.dumps(self.x)

    def __setstate__(self, ob):
        self.x = dill.loads(ob)
<|MERGE_RESOLUTION|>--- conflicted
+++ resolved
@@ -53,13 +53,8 @@
     # PiZero arguments
     parser.add_argument('--training-interval', type=int, default=64,
                         help='Perform training after every {training-interval} env steps ')
-<<<<<<< HEAD
-    parser.add_argument('--batch-size', type=int, default=128, help='Batch size to use during training')
+    parser.add_argument('--batch-size-per-worker', type=int, default=128, help='Batch size per GPU to use during training')
     parser.add_argument('--learning-rate', type=float, default=0.05, metavar='η', help='Learning rate')
-=======
-    parser.add_argument('--batch-size-per-worker', type=int, default=128, help='Batch size per GPU to use during training')
-    parser.add_argument('--learning-rate', type=float, default=0.001, metavar='η', help='Learning rate')
->>>>>>> 2deb71d0
     parser.add_argument('--optim', type=str, default='sgd', choices=["adam", "sgd"], help='Optimizer')
     parser.add_argument('--lr-decay-steps', type=float, default=350.e3, help='Learning rate decay time constant')
     parser.add_argument('--lr-decay', type=float, default=0.1, help='Learning rate decay scale')
